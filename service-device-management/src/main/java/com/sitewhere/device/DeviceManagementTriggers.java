--- conflicted
+++ resolved
@@ -9,17 +9,6 @@
 
 import java.util.UUID;
 
-<<<<<<< HEAD
-import com.sitewhere.device.spi.microservice.IDeviceManagementMicroservice;
-import com.sitewhere.device.spi.microservice.IDeviceManagementTenantEngine;
-import com.sitewhere.grpc.client.event.BlockingDeviceEventManagement;
-import com.sitewhere.microservice.security.SystemUserRunnable;
-import com.sitewhere.rest.model.device.event.request.DeviceStateChangeCreateRequest;
-import com.sitewhere.rest.model.device.request.DeviceAssignmentCreateRequest;
-import com.sitewhere.spi.SiteWhereException;
-import com.sitewhere.spi.device.DeviceAssignmentStatus;
-import com.sitewhere.spi.device.IDevice;
-=======
 import org.springframework.security.core.Authentication;
 import org.springframework.security.core.context.SecurityContextHolder;
 
@@ -28,16 +17,11 @@
 import com.sitewhere.grpc.client.event.BlockingDeviceEventManagement;
 import com.sitewhere.rest.model.device.event.request.DeviceStateChangeCreateRequest;
 import com.sitewhere.spi.SiteWhereException;
->>>>>>> ea0bd1d9
 import com.sitewhere.spi.device.IDeviceAssignment;
 import com.sitewhere.spi.device.IDeviceManagement;
 import com.sitewhere.spi.device.event.IDeviceEventManagement;
 import com.sitewhere.spi.device.event.request.IDeviceStateChangeCreateRequest;
 import com.sitewhere.spi.device.request.IDeviceAssignmentCreateRequest;
-<<<<<<< HEAD
-import com.sitewhere.spi.device.request.IDeviceCreateRequest;
-=======
->>>>>>> ea0bd1d9
 
 /**
  * Adds triggers for processing related to device management API calls.
@@ -56,96 +40,6 @@
     }
 
     /*
-<<<<<<< HEAD
-     * @see
-     * com.sitewhere.device.DeviceManagementDecorator#createDevice(com.sitewhere.spi
-     * .device.request.IDeviceCreateRequest)
-     */
-    @Override
-    public IDevice createDevice(IDeviceCreateRequest device) throws SiteWhereException {
-	IDevice created = super.createDevice(device);
-
-	// Create default assignment so device can start receiving events.
-	DeviceAssignmentCreateRequest assnCreate = new DeviceAssignmentCreateRequest();
-	assnCreate.setDeviceToken(created.getToken());
-	assnCreate.setStatus(DeviceAssignmentStatus.Active);
-	IDeviceAssignment assignment = getDeviceManagementTenantEngine().getDeviceManagement()
-		.createDeviceAssignment(assnCreate);
-
-	// Fire state change event as system user.
-	(new SystemUserRunnable(getMicroservice(), getTenantEngine().getTenant()) {
-
-	    @Override
-	    public void runAsSystemUser() throws SiteWhereException {
-		DeviceStateChangeCreateRequest state = new DeviceStateChangeCreateRequest();
-		state.setAttribute(IDeviceStateChangeCreateRequest.ATTRIBUTE_REGISTRATION);
-		state.setType("created");
-		getDeviceEventManagement().addDeviceStateChanges(assignment.getId(), state);
-	    }
-	}).run();
-
-	return created;
-    }
-
-    /*
-     * @see
-     * com.sitewhere.device.DeviceManagementDecorator#updateDevice(java.util.UUID,
-     * com.sitewhere.spi.device.request.IDeviceCreateRequest)
-     */
-    @Override
-    public IDevice updateDevice(UUID id, IDeviceCreateRequest request) throws SiteWhereException {
-	IDevice updated = super.updateDevice(id, request);
-
-	// No update events will be recorded if not assigned.
-	if (updated.getDeviceAssignmentId() != null) {
-	    // Fire state change event as system user.
-	    (new SystemUserRunnable(getMicroservice(), getTenantEngine().getTenant()) {
-
-		@Override
-		public void runAsSystemUser() throws SiteWhereException {
-		    DeviceStateChangeCreateRequest state = new DeviceStateChangeCreateRequest();
-		    state.setAttribute(IDeviceStateChangeCreateRequest.ATTRIBUTE_REGISTRATION);
-		    state.setType("updated");
-		    getDeviceEventManagement().addDeviceStateChanges(updated.getDeviceAssignmentId(), state);
-		}
-	    }).run();
-	}
-
-	return updated;
-    }
-
-    /*
-     * @see
-     * com.sitewhere.device.DeviceManagementDecorator#deleteDevice(java.util.UUID)
-     */
-    @Override
-    public IDevice deleteDevice(UUID id) throws SiteWhereException {
-	// Fire 'deleted' state change before deleting if assigned.
-	IDevice existing = getDeviceManagementTenantEngine().getDeviceManagement().getDevice(id);
-	if ((existing != null) && (existing.getDeviceAssignmentId() != null)) {
-	    // Fire state change event as system user.
-	    (new SystemUserRunnable(getMicroservice(), getTenantEngine().getTenant()) {
-
-		@Override
-		public void runAsSystemUser() throws SiteWhereException {
-		    DeviceStateChangeCreateRequest state = new DeviceStateChangeCreateRequest();
-		    state.setAttribute(IDeviceStateChangeCreateRequest.ATTRIBUTE_REGISTRATION);
-		    state.setType("deleted");
-		    getDeviceEventManagement().addDeviceStateChanges(existing.getDeviceAssignmentId(), state);
-		}
-	    }).run();
-
-	    // End the device assignment to prevent hanging reference.
-	    getDeviceManagementTenantEngine().getDeviceManagement()
-		    .endDeviceAssignment(existing.getDeviceAssignmentId());
-	}
-
-	return super.deleteDevice(id);
-    }
-
-    /*
-=======
->>>>>>> ea0bd1d9
      * (non-Javadoc)
      * 
      * @see
@@ -154,35 +48,6 @@
      */
     @Override
     public IDeviceAssignment createDeviceAssignment(IDeviceAssignmentCreateRequest request) throws SiteWhereException {
-<<<<<<< HEAD
-	if (request.getDeviceToken() == null) {
-	    throw new SiteWhereException("Device token must be provided when creating an assignment.");
-	}
-	// Check for existing assignment before creating a new one.
-	IDevice existing = getDeviceManagementTenantEngine().getDeviceManagement()
-		.getDeviceByToken(request.getDeviceToken());
-	if (existing.getDeviceAssignmentId() != null) {
-	    // End previous device assignment before creating new one.
-	    getDeviceManagementTenantEngine().getDeviceManagement()
-		    .endDeviceAssignment(existing.getDeviceAssignmentId());
-	}
-
-	// Create new assignment.
-	IDeviceAssignment created = super.createDeviceAssignment(request);
-
-	// Fire state change event as system user.
-	(new SystemUserRunnable(getMicroservice(), getTenantEngine().getTenant()) {
-
-	    @Override
-	    public void runAsSystemUser() throws SiteWhereException {
-		DeviceStateChangeCreateRequest state = new DeviceStateChangeCreateRequest();
-		state.setAttribute(IDeviceStateChangeCreateRequest.ATTRIBUTE_ASSIGNMENT);
-		state.setType("create");
-		getDeviceEventManagement().addDeviceStateChanges(created.getId(), state);
-	    }
-	}).run();
-
-=======
 	IDeviceAssignment created = super.createDeviceAssignment(request);
 
 	updateTenantAuthentication();
@@ -190,7 +55,6 @@
 	state.setAttribute(IDeviceStateChangeCreateRequest.ATTRIBUTE_ASSIGNMENT);
 	state.setType("create");
 	getDeviceEventManagement().addDeviceStateChanges(created.getId(), state);
->>>>>>> ea0bd1d9
 	return created;
     }
 
@@ -204,26 +68,11 @@
 	    throws SiteWhereException {
 	IDeviceAssignment updated = super.updateDeviceAssignment(id, request);
 
-<<<<<<< HEAD
-	// Fire state change event as system user.
-	(new SystemUserRunnable(getMicroservice(), getTenantEngine().getTenant()) {
-
-	    @Override
-	    public void runAsSystemUser() throws SiteWhereException {
-		DeviceStateChangeCreateRequest state = new DeviceStateChangeCreateRequest();
-		state.setAttribute(IDeviceStateChangeCreateRequest.ATTRIBUTE_ASSIGNMENT);
-		state.setType("update");
-		getDeviceEventManagement().addDeviceStateChanges(updated.getId(), state);
-	    }
-	}).run();
-
-=======
 	updateTenantAuthentication();
 	DeviceStateChangeCreateRequest state = new DeviceStateChangeCreateRequest();
 	state.setAttribute(IDeviceStateChangeCreateRequest.ATTRIBUTE_ASSIGNMENT);
 	state.setType("update");
 	getDeviceEventManagement().addDeviceStateChanges(updated.getId(), state);
->>>>>>> ea0bd1d9
 	return updated;
     }
 
@@ -236,27 +85,6 @@
     public IDeviceAssignment endDeviceAssignment(UUID id) throws SiteWhereException {
 	IDeviceAssignment updated = super.endDeviceAssignment(id);
 
-<<<<<<< HEAD
-	// Fire state change event as system user.
-	(new SystemUserRunnable(getMicroservice(), getTenantEngine().getTenant()) {
-
-	    @Override
-	    public void runAsSystemUser() throws SiteWhereException {
-		DeviceStateChangeCreateRequest state = new DeviceStateChangeCreateRequest();
-		state.setAttribute(IDeviceStateChangeCreateRequest.ATTRIBUTE_ASSIGNMENT);
-		state.setType("end");
-		getDeviceEventManagement().addDeviceStateChanges(updated.getId(), state);
-	    }
-	}).run();
-
-	return updated;
-    }
-
-    protected IDeviceEventManagement getDeviceEventManagement() throws SiteWhereException {
-	return new BlockingDeviceEventManagement(
-		((IDeviceManagementMicroservice) getDeviceManagementTenantEngine().getMicroservice())
-			.getEventManagementApiDemux().getApiChannel());
-=======
 	updateTenantAuthentication();
 	DeviceStateChangeCreateRequest state = new DeviceStateChangeCreateRequest();
 	state.setAttribute(IDeviceStateChangeCreateRequest.ATTRIBUTE_ASSIGNMENT);
@@ -281,7 +109,6 @@
 	return new BlockingDeviceEventManagement(
 		((IDeviceManagementMicroservice) getDeviceManagementTenantEngine().getMicroservice())
 			.getEventManagementApiChannel());
->>>>>>> ea0bd1d9
     }
 
     protected IDeviceManagementTenantEngine getDeviceManagementTenantEngine() {
