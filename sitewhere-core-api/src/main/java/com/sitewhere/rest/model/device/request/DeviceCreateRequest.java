--- conflicted
+++ resolved
@@ -1,457 +1,223 @@
-<<<<<<< HEAD
-/*
- * Copyright (c) SiteWhere, LLC. All rights reserved. http://www.sitewhere.com
- *
- * The software in this package is published under the terms of the CPAL v1.0
- * license, a copy of which has been included with this distribution in the
- * LICENSE.txt file.
- */
-package com.sitewhere.rest.model.device.request;
-
-import java.io.Serializable;
-import java.util.ArrayList;
-import java.util.HashMap;
-import java.util.List;
-import java.util.Map;
-
-import com.fasterxml.jackson.annotation.JsonInclude;
-import com.fasterxml.jackson.annotation.JsonInclude.Include;
-import com.sitewhere.rest.model.device.DeviceElementMapping;
-import com.sitewhere.spi.device.IDevice;
-import com.sitewhere.spi.device.IDeviceElementMapping;
-import com.sitewhere.spi.device.request.IDeviceCreateRequest;
-
-/**
- * Holds fields needed to create a new device.
- * 
- * @author Derek Adams
- */
-@JsonInclude(Include.NON_NULL)
-public class DeviceCreateRequest implements IDeviceCreateRequest, Serializable {
-
-    /** Serialization version identifier */
-    private static final long serialVersionUID = 5102270168736590229L;
-
-    /** Hardware id for new device */
-    private String hardwareId;
-
-    /** Site token */
-    private String siteToken;
-
-    /** Device specification token */
-    private String specificationToken;
-
-    /** Parent hardware id (if nested) */
-    private String parentHardwareId;
-
-    /** Indicates whether parent hardware id should be removed */
-    private Boolean removeParentHardwareId;
-
-    /** List of device element mappings */
-    private List<DeviceElementMapping> deviceElementMappings;
-
-    /** Comments */
-    private String comments;
-
-    /** Device status indicator */
-    private String status;
-
-    /** Metadata values */
-    private Map<String, String> metadata;
-
-    /*
-     * (non-Javadoc)
-     * 
-     * @see
-     * com.sitewhere.spi.device.request.IDeviceCreateRequest#getHardwareId()
-     */
-    public String getHardwareId() {
-	return hardwareId;
-    }
-
-    public void setHardwareId(String hardwareId) {
-	this.hardwareId = hardwareId;
-    }
-
-    /*
-     * (non-Javadoc)
-     * 
-     * @see com.sitewhere.spi.device.request.IDeviceCreateRequest#getSiteToken()
-     */
-    public String getSiteToken() {
-	return siteToken;
-    }
-
-    public void setSiteToken(String siteToken) {
-	this.siteToken = siteToken;
-    }
-
-    /*
-     * (non-Javadoc)
-     * 
-     * @see com.sitewhere.spi.device.request.IDeviceCreateRequest#
-     * getSpecificationToken()
-     */
-    public String getSpecificationToken() {
-	return specificationToken;
-    }
-
-    public void setSpecificationToken(String specificationToken) {
-	this.specificationToken = specificationToken;
-    }
-
-    /*
-     * (non-Javadoc)
-     * 
-     * @see
-     * com.sitewhere.spi.device.request.IDeviceCreateRequest#getParentHardwareId
-     * ()
-     */
-    public String getParentHardwareId() {
-	return parentHardwareId;
-    }
-
-    public void setParentHardwareId(String parentHardwareId) {
-	this.parentHardwareId = parentHardwareId;
-    }
-
-    /*
-     * (non-Javadoc)
-     * 
-     * @see com.sitewhere.spi.device.request.IDeviceCreateRequest#
-     * isRemoveParentHardwareId()
-     */
-    public Boolean isRemoveParentHardwareId() {
-	return removeParentHardwareId;
-    }
-
-    public void setRemoveParentHardwareId(Boolean removeParentHardwareId) {
-	this.removeParentHardwareId = removeParentHardwareId;
-    }
-
-    /*
-     * (non-Javadoc)
-     * 
-     * @see com.sitewhere.spi.device.request.IDeviceCreateRequest#
-     * getDeviceElementMappings()
-     */
-    @SuppressWarnings("unchecked")
-    public List<IDeviceElementMapping> getDeviceElementMappings() {
-	return (List<IDeviceElementMapping>) (List<? extends IDeviceElementMapping>) deviceElementMappings;
-    }
-
-    public void setDeviceElementMappings(List<DeviceElementMapping> deviceElementMappings) {
-	this.deviceElementMappings = deviceElementMappings;
-    }
-
-    /*
-     * (non-Javadoc)
-     * 
-     * @see com.sitewhere.spi.device.request.IDeviceCreateRequest#getComments()
-     */
-    public String getComments() {
-	return comments;
-    }
-
-    public void setComments(String comments) {
-	this.comments = comments;
-    }
-
-    /*
-     * (non-Javadoc)
-     * 
-     * @see com.sitewhere.spi.device.request.IDeviceCreateRequest#getStatus()
-     */
-    public String getStatus() {
-	return status;
-    }
-
-    public void setStatus(String status) {
-	this.status = status;
-    }
-
-    /*
-     * (non-Javadoc)
-     * 
-     * @see com.sitewhere.spi.device.request.IDeviceCreateRequest#getMetadata()
-     */
-    public Map<String, String> getMetadata() {
-	return metadata;
-    }
-
-    public void setMetadata(Map<String, String> metadata) {
-	this.metadata = metadata;
-    }
-
-    public static class Builder {
-
-	/** Request being built */
-	private DeviceCreateRequest request = new DeviceCreateRequest();
-
-	public Builder(IDevice api) {
-	    request.setSiteToken(api.getSiteToken());
-	    request.setSpecificationToken(api.getSpecificationToken());
-	    request.setHardwareId(api.getHardwareId());
-	    request.setStatus(api.getStatus());
-	    request.setComments(api.getComments());
-	    request.setParentHardwareId(api.getParentHardwareId());
-	    if (api.getDeviceElementMappings() != null) {
-		request.setDeviceElementMappings(new ArrayList<DeviceElementMapping>());
-		request.getDeviceElementMappings().addAll(api.getDeviceElementMappings());
-	    }
-	    if (api.getMetadata() != null) {
-		request.setMetadata(new HashMap<String, String>());
-		request.getMetadata().putAll(api.getMetadata());
-	    }
-	}
-
-	public Builder(String siteToken, String specificationToken, String hardwareId) {
-	    request.setSiteToken(siteToken);
-	    request.setSpecificationToken(specificationToken);
-	    request.setHardwareId(hardwareId);
-	    request.setStatus(null);
-	    request.setComments("");
-	}
-
-	public Builder withComment(String comments) {
-	    request.setComments(comments);
-	    return this;
-	}
-
-	public Builder metadata(String name, String value) {
-	    if (request.getMetadata() == null) {
-		request.setMetadata(new HashMap<String, String>());
-	    }
-	    request.getMetadata().put(name, value);
-	    return this;
-	}
-
-	public DeviceCreateRequest build() {
-	    return request;
-	}
-    }
-=======
-/*
- * Copyright (c) SiteWhere, LLC. All rights reserved. http://www.sitewhere.com
- *
- * The software in this package is published under the terms of the CPAL v1.0
- * license, a copy of which has been included with this distribution in the
- * LICENSE.txt file.
- */
-package com.sitewhere.rest.model.device.request;
-
-import java.io.Serializable;
-import java.util.HashMap;
-import java.util.List;
-import java.util.Map;
-
-import com.fasterxml.jackson.annotation.JsonInclude;
-import com.fasterxml.jackson.annotation.JsonInclude.Include;
-import com.sitewhere.rest.model.device.DeviceElementMapping;
-import com.sitewhere.spi.device.IDeviceElementMapping;
-import com.sitewhere.spi.device.request.IDeviceCreateRequest;
-
-/**
- * Holds fields needed to create a new device.
- * 
- * @author Derek Adams
- */
-@JsonInclude(Include.NON_NULL)
-public class DeviceCreateRequest implements IDeviceCreateRequest, Serializable {
-
-    /** Serialization version identifier */
-    private static final long serialVersionUID = 5102270168736590229L;
-
-    /** Hardware id for new device */
-    private String hardwareId;
-
-    /** Site token */
-    private String siteToken;
-
-    /** Device specification token */
-    private String specificationToken;
-
-    /** Parent hardware id (if nested) */
-    private String parentHardwareId;
-
-    /** Indicates whether parent hardware id should be removed */
-    private Boolean removeParentHardwareId;
-
-    /** List of device element mappings */
-    private List<DeviceElementMapping> deviceElementMappings;
-
-    /** Comments */
-    private String comments;
-
-    /** Device status indicator */
-    private String status;
-
-    /** Metadata values */
-    private Map<String, String> metadata;
-
-    /*
-     * (non-Javadoc)
-     * 
-     * @see com.sitewhere.spi.device.request.IDeviceCreateRequest#getHardwareId()
-     */
-    public String getHardwareId() {
-	return hardwareId;
-    }
-
-    public void setHardwareId(String hardwareId) {
-	this.hardwareId = hardwareId;
-    }
-
-    /*
-     * (non-Javadoc)
-     * 
-     * @see com.sitewhere.spi.device.request.IDeviceCreateRequest#getSiteToken()
-     */
-    public String getSiteToken() {
-	return siteToken;
-    }
-
-    public void setSiteToken(String siteToken) {
-	this.siteToken = siteToken;
-    }
-
-    /*
-     * (non-Javadoc)
-     * 
-     * @see com.sitewhere.spi.device.request.IDeviceCreateRequest#
-     * getSpecificationToken()
-     */
-    public String getSpecificationToken() {
-	return specificationToken;
-    }
-
-    public void setSpecificationToken(String specificationToken) {
-	this.specificationToken = specificationToken;
-    }
-
-    /*
-     * (non-Javadoc)
-     * 
-     * @see
-     * com.sitewhere.spi.device.request.IDeviceCreateRequest#getParentHardwareId ()
-     */
-    public String getParentHardwareId() {
-	return parentHardwareId;
-    }
-
-    public void setParentHardwareId(String parentHardwareId) {
-	this.parentHardwareId = parentHardwareId;
-    }
-
-    /*
-     * (non-Javadoc)
-     * 
-     * @see com.sitewhere.spi.device.request.IDeviceCreateRequest#
-     * isRemoveParentHardwareId()
-     */
-    public Boolean isRemoveParentHardwareId() {
-	return removeParentHardwareId;
-    }
-
-    public void setRemoveParentHardwareId(Boolean removeParentHardwareId) {
-	this.removeParentHardwareId = removeParentHardwareId;
-    }
-
-    /*
-     * (non-Javadoc)
-     * 
-     * @see com.sitewhere.spi.device.request.IDeviceCreateRequest#
-     * getDeviceElementMappings()
-     */
-    @SuppressWarnings("unchecked")
-    public List<IDeviceElementMapping> getDeviceElementMappings() {
-	return (List<IDeviceElementMapping>) (List<? extends IDeviceElementMapping>) deviceElementMappings;
-    }
-
-    public void setDeviceElementMappings(List<DeviceElementMapping> deviceElementMappings) {
-	this.deviceElementMappings = deviceElementMappings;
-    }
-
-    /*
-     * (non-Javadoc)
-     * 
-     * @see com.sitewhere.spi.device.request.IDeviceCreateRequest#getComments()
-     */
-    public String getComments() {
-	return comments;
-    }
-
-    public void setComments(String comments) {
-	this.comments = comments;
-    }
-
-    public String getStatus() {
-	return status;
-    }
-
-    public void setStatus(String status) {
-	this.status = status;
-    }
-
-    /*
-     * (non-Javadoc)
-     * 
-     * @see com.sitewhere.spi.device.request.IDeviceCreateRequest#getMetadata()
-     */
-    public Map<String, String> getMetadata() {
-	return metadata;
-    }
-
-    public void setMetadata(Map<String, String> metadata) {
-	this.metadata = metadata;
-    }
-
-    public static class Builder {
-
-	/** Request being built */
-	private DeviceCreateRequest request = new DeviceCreateRequest();
-
-	// public Builder(IDevice api) {
-	// request.setSiteToken(api.getSiteToken());
-	// request.setSpecificationToken(api.getSpecificationToken());
-	// request.setHardwareId(api.getHardwareId());
-	// request.setStatus(api.getStatus());
-	// request.setComments(api.getComments());
-	// request.setParentHardwareId(api.getParentHardwareId());
-	// if (api.getDeviceElementMappings() != null) {
-	// request.setDeviceElementMappings(new ArrayList<DeviceElementMapping>());
-	// request.getDeviceElementMappings().addAll(api.getDeviceElementMappings());
-	// }
-	// if (api.getMetadata() != null) {
-	// request.setMetadata(new HashMap<String, String>());
-	// request.getMetadata().putAll(api.getMetadata());
-	// }
-	// }
-
-	public Builder(String siteToken, String specificationToken, String hardwareId) {
-	    request.setSiteToken(siteToken);
-	    request.setSpecificationToken(specificationToken);
-	    request.setHardwareId(hardwareId);
-	    request.setStatus(null);
-	    request.setComments("");
-	}
-
-	public Builder withComment(String comments) {
-	    request.setComments(comments);
-	    return this;
-	}
-
-	public Builder metadata(String name, String value) {
-	    if (request.getMetadata() == null) {
-		request.setMetadata(new HashMap<String, String>());
-	    }
-	    request.getMetadata().put(name, value);
-	    return this;
-	}
-
-	public DeviceCreateRequest build() {
-	    return request;
-	}
-    }
->>>>>>> 3aa4e736
+/*
+ * Copyright (c) SiteWhere, LLC. All rights reserved. http://www.sitewhere.com
+ *
+ * The software in this package is published under the terms of the CPAL v1.0
+ * license, a copy of which has been included with this distribution in the
+ * LICENSE.txt file.
+ */
+package com.sitewhere.rest.model.device.request;
+
+import java.io.Serializable;
+import java.util.HashMap;
+import java.util.List;
+import java.util.Map;
+
+import com.fasterxml.jackson.annotation.JsonInclude;
+import com.fasterxml.jackson.annotation.JsonInclude.Include;
+import com.sitewhere.rest.model.device.DeviceElementMapping;
+import com.sitewhere.spi.device.IDeviceElementMapping;
+import com.sitewhere.spi.device.request.IDeviceCreateRequest;
+
+/**
+ * Holds fields needed to create a new device.
+ * 
+ * @author Derek Adams
+ */
+@JsonInclude(Include.NON_NULL)
+public class DeviceCreateRequest implements IDeviceCreateRequest, Serializable {
+
+    /** Serialization version identifier */
+    private static final long serialVersionUID = 5102270168736590229L;
+
+    /** Hardware id for new device */
+    private String hardwareId;
+
+    /** Site token */
+    private String siteToken;
+
+    /** Device specification token */
+    private String specificationToken;
+
+    /** Parent hardware id (if nested) */
+    private String parentHardwareId;
+
+    /** Indicates whether parent hardware id should be removed */
+    private Boolean removeParentHardwareId;
+
+    /** List of device element mappings */
+    private List<DeviceElementMapping> deviceElementMappings;
+
+    /** Comments */
+    private String comments;
+
+    /** Device status indicator */
+    private String status;
+
+    /** Metadata values */
+    private Map<String, String> metadata;
+
+    /*
+     * (non-Javadoc)
+     * 
+     * @see com.sitewhere.spi.device.request.IDeviceCreateRequest#getHardwareId()
+     */
+    public String getHardwareId() {
+	return hardwareId;
+    }
+
+    public void setHardwareId(String hardwareId) {
+	this.hardwareId = hardwareId;
+    }
+
+    /*
+     * (non-Javadoc)
+     * 
+     * @see com.sitewhere.spi.device.request.IDeviceCreateRequest#getSiteToken()
+     */
+    public String getSiteToken() {
+	return siteToken;
+    }
+
+    public void setSiteToken(String siteToken) {
+	this.siteToken = siteToken;
+    }
+
+    /*
+     * (non-Javadoc)
+     * 
+     * @see com.sitewhere.spi.device.request.IDeviceCreateRequest#
+     * getSpecificationToken()
+     */
+    public String getSpecificationToken() {
+	return specificationToken;
+    }
+
+    public void setSpecificationToken(String specificationToken) {
+	this.specificationToken = specificationToken;
+    }
+
+    /*
+     * (non-Javadoc)
+     * 
+     * @see
+     * com.sitewhere.spi.device.request.IDeviceCreateRequest#getParentHardwareId ()
+     */
+    public String getParentHardwareId() {
+	return parentHardwareId;
+    }
+
+    public void setParentHardwareId(String parentHardwareId) {
+	this.parentHardwareId = parentHardwareId;
+    }
+
+    /*
+     * (non-Javadoc)
+     * 
+     * @see com.sitewhere.spi.device.request.IDeviceCreateRequest#
+     * isRemoveParentHardwareId()
+     */
+    public Boolean isRemoveParentHardwareId() {
+	return removeParentHardwareId;
+    }
+
+    public void setRemoveParentHardwareId(Boolean removeParentHardwareId) {
+	this.removeParentHardwareId = removeParentHardwareId;
+    }
+
+    /*
+     * (non-Javadoc)
+     * 
+     * @see com.sitewhere.spi.device.request.IDeviceCreateRequest#
+     * getDeviceElementMappings()
+     */
+    @SuppressWarnings("unchecked")
+    public List<IDeviceElementMapping> getDeviceElementMappings() {
+	return (List<IDeviceElementMapping>) (List<? extends IDeviceElementMapping>) deviceElementMappings;
+    }
+
+    public void setDeviceElementMappings(List<DeviceElementMapping> deviceElementMappings) {
+	this.deviceElementMappings = deviceElementMappings;
+    }
+
+    /*
+     * (non-Javadoc)
+     * 
+     * @see com.sitewhere.spi.device.request.IDeviceCreateRequest#getComments()
+     */
+    public String getComments() {
+	return comments;
+    }
+
+    public void setComments(String comments) {
+	this.comments = comments;
+    }
+
+    public String getStatus() {
+	return status;
+    }
+
+    public void setStatus(String status) {
+	this.status = status;
+    }
+
+    /*
+     * (non-Javadoc)
+     * 
+     * @see com.sitewhere.spi.device.request.IDeviceCreateRequest#getMetadata()
+     */
+    public Map<String, String> getMetadata() {
+	return metadata;
+    }
+
+    public void setMetadata(Map<String, String> metadata) {
+	this.metadata = metadata;
+    }
+
+    public static class Builder {
+
+	/** Request being built */
+	private DeviceCreateRequest request = new DeviceCreateRequest();
+
+	// public Builder(IDevice api) {
+	// request.setSiteToken(api.getSiteToken());
+	// request.setSpecificationToken(api.getSpecificationToken());
+	// request.setHardwareId(api.getHardwareId());
+	// request.setStatus(api.getStatus());
+	// request.setComments(api.getComments());
+	// request.setParentHardwareId(api.getParentHardwareId());
+	// if (api.getDeviceElementMappings() != null) {
+	// request.setDeviceElementMappings(new ArrayList<DeviceElementMapping>());
+	// request.getDeviceElementMappings().addAll(api.getDeviceElementMappings());
+	// }
+	// if (api.getMetadata() != null) {
+	// request.setMetadata(new HashMap<String, String>());
+	// request.getMetadata().putAll(api.getMetadata());
+	// }
+	// }
+
+	public Builder(String siteToken, String specificationToken, String hardwareId) {
+	    request.setSiteToken(siteToken);
+	    request.setSpecificationToken(specificationToken);
+	    request.setHardwareId(hardwareId);
+	    request.setStatus(null);
+	    request.setComments("");
+	}
+
+	public Builder withComment(String comments) {
+	    request.setComments(comments);
+	    return this;
+	}
+
+	public Builder metadata(String name, String value) {
+	    if (request.getMetadata() == null) {
+		request.setMetadata(new HashMap<String, String>());
+	    }
+	    request.getMetadata().put(name, value);
+	    return this;
+	}
+
+	public DeviceCreateRequest build() {
+	    return request;
+	}
+    }
 }