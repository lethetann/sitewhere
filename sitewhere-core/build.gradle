--- conflicted
+++ resolved
@@ -1,88 +1,39 @@
-<<<<<<< HEAD
-apply plugin: 'nebula.provided-base'
-
-=======
->>>>>>> 3aa4e736
-description = 'SiteWhere Core Library'
-
-configurations {
-    compile.exclude module: 'spring-boot-starter-logging'
-<<<<<<< HEAD
-}
-
-dependencies {
-    compile project(':sitewhere-core-api')
-    compile project(':sitewhere-server-api')
-=======
-    compile.exclude module: 'spring-boot-autoconfigure'
-}
-
-dependencies {
-    compile project(':sitewhere-core-lifecycle')
->>>>>>> 3aa4e736
-     
-    compile group: 'org.springframework', name: 'spring-core'
-    compile group: 'org.springframework', name: 'spring-beans'
-    compile group: 'org.springframework', name: 'spring-context'
-    compile group: 'org.springframework', name: 'spring-context-support'
-<<<<<<< HEAD
-    compile group: 'org.springframework', name: 'spring-tx'
-    compile group: 'org.springframework', name: 'spring-orm'
-    compile group: 'org.springframework', name: 'spring-jdbc'
-    compile group: 'org.springframework', name: 'spring-jms'
-    compile group: 'org.springframework', name: 'spring-webmvc'
-    compile group: 'org.springframework.security', name: 'spring-security-config'
-    compile group: 'org.springframework.security', name: 'spring-security-core'
-=======
->>>>>>> 3aa4e736
-    
-	compile ('org.springframework.boot:spring-boot-starter')
-	compile ('org.springframework.boot:spring-boot-starter-log4j2')
-    
-<<<<<<< HEAD
-    compile group: 'com.hazelcast', name: 'hazelcast'
-    compile group: 'com.hazelcast', name: 'hazelcast-client', version:'3.6.4'
-    compile group: 'com.fasterxml.jackson.core', name: 'jackson-core'
-    compile group: 'com.fasterxml.jackson.core', name: 'jackson-databind'
-    compile group: 'com.fasterxml.jackson.core', name: 'jackson-annotations'
-    compile group: 'com.vividsolutions', name: 'jts', version:'1.13'
-    compile group: 'com.github.kenglxn.qrgen', name: 'javase', version:'2.1.0'
-    compile group: 'org.eclipse.californium', name: 'californium-core', version:'1.0.4'
-    compile group: 'org.fusesource.mqtt-client', name: 'mqtt-client', version:'1.12'
-    compile group: 'org.fusesource.hawtdispatch', name: 'hawtdispatch', version:'1.22'
-    compile group: 'org.quartz-scheduler', name: 'quartz', version:'2.2.2'
-    compile group: 'com.google.guava', name: 'guava', version:'18.0'
-    compile group: 'com.google', name: 'bitcoinj', version:'0.11.3'
-    compile group: 'joda-time', name: 'joda-time', version:'2.9.1'
-=======
-    compile group: 'com.fasterxml.jackson.core', name: 'jackson-core'
-    compile group: 'com.fasterxml.jackson.core', name: 'jackson-databind'
-    compile group: 'com.fasterxml.jackson.core', name: 'jackson-annotations'
->>>>>>> 3aa4e736
-    
-    compile group: 'commons-lang', name: 'commons-lang'
-    compile group: 'commons-collections', name: 'commons-collections'
-    compile group: 'commons-io', name: 'commons-io'
-<<<<<<< HEAD
-    compile group: 'org.apache.httpcomponents', name: 'httpclient'
-    compile group: 'org.apache.httpcomponents', name: 'httpcore'
-	
-    provided group: 'org.glassfish.tyrus.bundles', name: 'tyrus-standalone-client', version:'1.10'
-    provided group: 'org.glassfish.tyrus', name: 'tyrus-server', version:'1.10'
-    provided group: 'org.glassfish.tyrus', name: 'tyrus-container-grizzly-server', version:'1.10'
-=======
-    
-    // Geolocation classes made available to scripts.
-	compile group: 'com.vividsolutions', name: 'jts', version:'1.13'
->>>>>>> 3aa4e736
-}
-
-processResources {
-    from(sourceSets.main.resources.srcDirs) {
-        include '**/*.properties'
-        filter(org.apache.tools.ant.filters.ReplaceTokens, tokens: [
-            'build.timestamp': new java.text.SimpleDateFormat('yyyyMMddHHmmss').format(new Date()),
-            'version.identifier'    : project.version
-        ])
-    }
+description = 'SiteWhere Core Library'
+
+configurations {
+    compile.exclude module: 'spring-boot-starter-logging'
+    compile.exclude module: 'spring-boot-autoconfigure'
+}
+
+dependencies {
+    compile project(':sitewhere-core-lifecycle')
+     
+    compile group: 'org.springframework', name: 'spring-core'
+    compile group: 'org.springframework', name: 'spring-beans'
+    compile group: 'org.springframework', name: 'spring-context'
+    compile group: 'org.springframework', name: 'spring-context-support'
+    
+	compile ('org.springframework.boot:spring-boot-starter')
+	compile ('org.springframework.boot:spring-boot-starter-log4j2')
+    
+    compile group: 'com.fasterxml.jackson.core', name: 'jackson-core'
+    compile group: 'com.fasterxml.jackson.core', name: 'jackson-databind'
+    compile group: 'com.fasterxml.jackson.core', name: 'jackson-annotations'
+    
+    compile group: 'commons-lang', name: 'commons-lang'
+    compile group: 'commons-collections', name: 'commons-collections'
+    compile group: 'commons-io', name: 'commons-io'
+    
+    // Geolocation classes made available to scripts.
+	compile group: 'com.vividsolutions', name: 'jts', version:'1.13'
+}
+
+processResources {
+    from(sourceSets.main.resources.srcDirs) {
+        include '**/*.properties'
+        filter(org.apache.tools.ant.filters.ReplaceTokens, tokens: [
+            'build.timestamp': new java.text.SimpleDateFormat('yyyyMMddHHmmss').format(new Date()),
+            'version.identifier'    : project.version
+        ])
+    }
 }