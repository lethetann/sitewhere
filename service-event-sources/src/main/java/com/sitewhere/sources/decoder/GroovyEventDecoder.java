/*
 * Copyright (c) SiteWhere, LLC. All rights reserved. http://www.sitewhere.com
 *
 * The software in this package is published under the terms of the CPAL v1.0
 * license, a copy of which has been included with this distribution in the
 * LICENSE.txt file.
 */
package com.sitewhere.sources.decoder;

import java.util.ArrayList;
import java.util.List;
import java.util.Map;

import com.sitewhere.groovy.IGroovyVariables;
import com.sitewhere.grpc.client.event.BlockingDeviceEventManagement;
import com.sitewhere.microservice.groovy.GroovyComponent;
import com.sitewhere.rest.model.device.event.request.scripting.DeviceEventRequestBuilder;
import com.sitewhere.rest.model.device.request.scripting.DeviceManagementRequestBuilder;
import com.sitewhere.sources.spi.EventDecodeException;
import com.sitewhere.sources.spi.IDecodedDeviceRequest;
import com.sitewhere.sources.spi.IDeviceEventDecoder;
import com.sitewhere.sources.spi.microservice.IEventSourcesMicroservice;
import com.sitewhere.spi.SiteWhereException;
import com.sitewhere.spi.device.IDeviceManagement;
import com.sitewhere.spi.device.event.IDeviceEventManagement;
import com.sitewhere.spi.server.lifecycle.LifecycleComponentType;

import groovy.lang.Binding;

/**
 * Implementation of {@link IDeviceEventDecoder} that uses a Groovy script to
 * decode a binary payload.
 * 
 * @author Derek
 */
public class GroovyEventDecoder extends GroovyComponent implements IDeviceEventDecoder<byte[]> {

    public GroovyEventDecoder() {
	super(LifecycleComponentType.DeviceEventDecoder);
    }

    /*
     * (non-Javadoc)
     * 
     * @see com.sitewhere.spi.device.communication.IDeviceEventDecoder#decode(java.
     * lang.Object, java.util.Map)
     */
    @Override
    @SuppressWarnings("unchecked")
    public List<IDecodedDeviceRequest<?>> decode(byte[] payload, Map<String, Object> metadata)
	    throws EventDecodeException {
	try {
<<<<<<< HEAD
	    Binding binding = createBindingFor(this);
=======
	    Binding binding = new Binding();
>>>>>>> ea0bd1d9
	    List<IDecodedDeviceRequest<?>> events = new ArrayList<IDecodedDeviceRequest<?>>();
	    binding.setVariable(IGroovyVariables.VAR_DEVICE_MANAGEMENT_BUILDER,
		    new DeviceManagementRequestBuilder(getDeviceManagement()));
	    binding.setVariable(IGroovyVariables.VAR_EVENT_MANAGEMENT_BUILDER,
		    new DeviceEventRequestBuilder(getDeviceManagement(), getDeviceEventManagement()));
	    binding.setVariable(IGroovyVariables.VAR_DECODED_EVENTS, events);
	    binding.setVariable(IGroovyVariables.VAR_PAYLOAD, payload);
	    binding.setVariable(IGroovyVariables.VAR_PAYLOAD_METADATA, metadata);
<<<<<<< HEAD
=======
	    binding.setVariable(IGroovyVariables.VAR_LOGGER, getLogger());
>>>>>>> ea0bd1d9
	    getLogger().debug("About to execute '" + getScriptId() + "' with payload: " + payload);
	    run(binding);
	    return (List<IDecodedDeviceRequest<?>>) binding.getVariable(IGroovyVariables.VAR_DECODED_EVENTS);
	} catch (SiteWhereException e) {
	    throw new EventDecodeException("Unable to execute event decoder script.", e);
	}
    }

    private IDeviceManagement getDeviceManagement() {
<<<<<<< HEAD
	return ((IEventSourcesMicroservice) getTenantEngine().getMicroservice()).getDeviceManagementApiDemux()
		.getApiChannel();
    }

    private IDeviceEventManagement getDeviceEventManagement() {
	return new BlockingDeviceEventManagement(((IEventSourcesMicroservice) getTenantEngine().getMicroservice())
		.getDeviceEventManagementApiDemux().getApiChannel());
=======
	return ((IEventSourcesMicroservice) getTenantEngine().getMicroservice()).getDeviceManagementApiChannel();
    }

    private IDeviceEventManagement getDeviceEventManagement() {
	return new BlockingDeviceEventManagement(
		((IEventSourcesMicroservice) getTenantEngine().getMicroservice()).getDeviceEventManagementApiChannel());
>>>>>>> ea0bd1d9
    }
}<|MERGE_RESOLUTION|>--- conflicted
+++ resolved
@@ -50,11 +50,7 @@
     public List<IDecodedDeviceRequest<?>> decode(byte[] payload, Map<String, Object> metadata)
 	    throws EventDecodeException {
 	try {
-<<<<<<< HEAD
-	    Binding binding = createBindingFor(this);
-=======
 	    Binding binding = new Binding();
->>>>>>> ea0bd1d9
 	    List<IDecodedDeviceRequest<?>> events = new ArrayList<IDecodedDeviceRequest<?>>();
 	    binding.setVariable(IGroovyVariables.VAR_DEVICE_MANAGEMENT_BUILDER,
 		    new DeviceManagementRequestBuilder(getDeviceManagement()));
@@ -63,10 +59,7 @@
 	    binding.setVariable(IGroovyVariables.VAR_DECODED_EVENTS, events);
 	    binding.setVariable(IGroovyVariables.VAR_PAYLOAD, payload);
 	    binding.setVariable(IGroovyVariables.VAR_PAYLOAD_METADATA, metadata);
-<<<<<<< HEAD
-=======
 	    binding.setVariable(IGroovyVariables.VAR_LOGGER, getLogger());
->>>>>>> ea0bd1d9
 	    getLogger().debug("About to execute '" + getScriptId() + "' with payload: " + payload);
 	    run(binding);
 	    return (List<IDecodedDeviceRequest<?>>) binding.getVariable(IGroovyVariables.VAR_DECODED_EVENTS);
@@ -76,21 +69,11 @@
     }
 
     private IDeviceManagement getDeviceManagement() {
-<<<<<<< HEAD
-	return ((IEventSourcesMicroservice) getTenantEngine().getMicroservice()).getDeviceManagementApiDemux()
-		.getApiChannel();
-    }
-
-    private IDeviceEventManagement getDeviceEventManagement() {
-	return new BlockingDeviceEventManagement(((IEventSourcesMicroservice) getTenantEngine().getMicroservice())
-		.getDeviceEventManagementApiDemux().getApiChannel());
-=======
 	return ((IEventSourcesMicroservice) getTenantEngine().getMicroservice()).getDeviceManagementApiChannel();
     }
 
     private IDeviceEventManagement getDeviceEventManagement() {
 	return new BlockingDeviceEventManagement(
 		((IEventSourcesMicroservice) getTenantEngine().getMicroservice()).getDeviceEventManagementApiChannel());
->>>>>>> ea0bd1d9
     }
 }