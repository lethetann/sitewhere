--- conflicted
+++ resolved
@@ -45,20 +45,13 @@
     @Override
     public boolean isDuplicate(IDecodedDeviceRequest<?> request) throws SiteWhereException {
 	try {
-<<<<<<< HEAD
-	    Binding binding = createBindingFor(this);
-=======
 	    Binding binding = new Binding();
->>>>>>> ea0bd1d9
 	    binding.setVariable(IGroovyVariables.VAR_DEVICE_MANAGEMENT_BUILDER,
 		    new DeviceManagementRequestBuilder(getDeviceManagement()));
 	    binding.setVariable(IGroovyVariables.VAR_EVENT_MANAGEMENT_BUILDER,
 		    new DeviceEventRequestBuilder(getDeviceManagement(), getDeviceEventManagement()));
 	    binding.setVariable(IGroovyVariables.VAR_DECODED_DEVICE_REQUEST, request);
-<<<<<<< HEAD
-=======
 	    binding.setVariable(IGroovyVariables.VAR_LOGGER, getLogger());
->>>>>>> ea0bd1d9
 	    getLogger().debug("About to execute '" + getScriptId() + "' for event request: " + request);
 	    Boolean isDuplicate = (Boolean) run(binding);
 	    return isDuplicate;
@@ -68,21 +61,11 @@
     }
 
     private IDeviceManagement getDeviceManagement() {
-<<<<<<< HEAD
-	return ((IEventSourcesMicroservice) getTenantEngine().getMicroservice()).getDeviceManagementApiDemux()
-		.getApiChannel();
-    }
-
-    private IDeviceEventManagement getDeviceEventManagement() {
-	return new BlockingDeviceEventManagement(((IEventSourcesMicroservice) getTenantEngine().getMicroservice())
-		.getDeviceEventManagementApiDemux().getApiChannel());
-=======
 	return ((IEventSourcesMicroservice) getTenantEngine().getMicroservice()).getDeviceManagementApiChannel();
     }
 
     private IDeviceEventManagement getDeviceEventManagement() {
 	return new BlockingDeviceEventManagement(
 		((IEventSourcesMicroservice) getTenantEngine().getMicroservice()).getDeviceEventManagementApiChannel());
->>>>>>> ea0bd1d9
     }
 }